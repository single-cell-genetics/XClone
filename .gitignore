--- conflicted
+++ resolved
@@ -136,13 +136,7 @@
 # .tsv
 # .mtx
 
-<<<<<<< HEAD
 # poetry specific
 poetry.lock
 poetry.toml
-# pyproject.toml
-=======
-# Poetry specific
-poetry.lock
-poetry.toml
->>>>>>> 55152233
+# pyproject.toml